--- conflicted
+++ resolved
@@ -507,7 +507,6 @@
     token: str = Depends(user_authentication),
 ):
     """
-<<<<<<< HEAD
     Handle form submission for creating and managing AutoTrain projects.
 
     Args:
@@ -521,6 +520,7 @@
         data_files_training (List[UploadFile]): List of training data files.
         data_files_valid (List[UploadFile]): List of validation data files.
         hub_dataset (str): The Hugging Face Hub dataset identifier.
+        life_dataset (str): The LiFE dataset identifier.
         train_split (str): The training split identifier.
         valid_split (str): The validation split identifier.
         token (str): The authentication token.
@@ -530,23 +530,6 @@
 
     Raises:
         HTTPException: If there are conflicts or validation errors in the form submission.
-=======
-    This function is used to create a new project
-    :param project_name: str
-    :param task: str
-    :param base_model: str
-    :param hardware: str
-    :param params: str
-    :param autotrain_user: str
-    :param column_mapping: str
-    :param data_files_training: List[UploadFile]
-    :param data_files_valid: List[UploadFile]
-    :param hub_dataset: str
-    :param life_dataset: str
-    :param train_split: str
-    :param valid_split: str
-    :return: JSONResponse
->>>>>>> a08c2cce
     """
     train_split = train_split.strip()
     if len(train_split) == 0:
@@ -594,15 +577,6 @@
             status_code=400, detail="Please upload a dataset or choose a dataset from the Hugging Face Hub."
         )
 
-<<<<<<< HEAD
-    if len(hub_dataset) > 0:
-        if not train_split:
-            raise HTTPException(status_code=400, detail="Please enter a training split.")
-
-=======
-    if len(hub_dataset) > 0 and task == "dreambooth":
-        raise HTTPException(status_code=400, detail="Dreambooth does not support Hugging Face Hub datasets.")
-
     if len(hub_dataset) > 0 or len(life_dataset) > 0:
         if not train_split:
             raise HTTPException(status_code=400, detail="Please enter a training split.")
@@ -613,7 +587,6 @@
         file_extension = os.path.splitext(data_files_training[0].filename)[1]
         file_extension = file_extension[1:] if file_extension.startswith(".") else file_extension
 
->>>>>>> a08c2cce
     if len(hub_dataset) == 0:
         file_extension = os.path.splitext(data_files_training[0].filename)[1]
         file_extension = file_extension[1:] if file_extension.startswith(".") else file_extension
