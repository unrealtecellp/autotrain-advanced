--- conflicted
+++ resolved
@@ -353,102 +353,6 @@
                 </div>
             </ul>
         </div>
-    </aside>
-
-    <div class="p-4 sm:ml-64">
-        <div class="columns-2 mb-2">
-<<<<<<< HEAD
-            <div>
-                <p class="text-sm text-gray-700 dark:text-gray-300 font-bold text-left" id="num_accelerators">
-                    Accelerators: Fetching...
-                </p>
-                <p class="text-sm text-gray-700 dark:text-gray-300 font-bold text-left" id="is_model_training">Fetching
-                    training
-                    status...
-                </p>
-=======
-          <div class="form-group">
-            <label for="hardware" class="text-sm font-medium text-gray-700">Hardware
-              <button type="button" id="hardware_info" class="text-gray-500 hover:text-gray-700">
-                <i class="fas fa-info-circle"></i>
-              </button>
-            </label>
-            <select id="hardware" name="hardware"
-              class="mt-1 block w-full border border-gray-300 px-3 py-2 bg-white rounded-md shadow-sm focus:outline-none focus:ring-indigo-500 focus:border-indigo-500">
-              {% if enable_local == 1 %}
-              <option value="local-ui">Local/Space</option>
-              {% endif %}
-              {% if enable_local == 0 and enable_ngc == 0 and enable_nvcf == 0 %}
-              <optgroup label="Hugging Face Spaces">
-                <option value="spaces-a10g-large">1xA10G Large</option>
-                <option value="spaces-a10g-largex2">2xA10G Large</option>
-                <option value="spaces-a10g-largex4">4xA10G Large</option>
-                <option value="spaces-a100-large">A100 Large</option>
-                <option value="spaces-a10g-small">A10G Small</option>
-                <option value="spaces-t4-medium">T4 Medium</option>
-                <option value="spaces-t4-small">T4 Small</option>
-                <option value="spaces-cpu-upgrade">CPU Upgrade</option>
-                <option value="spaces-cpu-basic">CPU (Free)</option>
-              </optgroup>
-              <optgroup label="Hugging Face Endpoints">
-                <option value="ep-aws-useast1-m">1xA10G</option>
-                <option value="ep-aws-useast1-xl">1xA100</option>
-                <option value="ep-aws-useast1-2xl">2xA100</option>
-                <option value="ep-aws-useast1-4xl">4xA100</option>
-                <option value="ep-aws-useast1-8xl">8xA100</option>
-              </optgroup>
-              {% endif %}
-              {% if enable_ngc == 1 %}
-              <optgroup label="NVIDIA DGX Cloud">
-                <option value="dgx-a100">1xA100 DGX</option>
-                <option value="dgx-2a100">2xA100 DGX</option>
-                <option value="dgx-4a100">4xA100 DGX</option>
-                <option value="dgx-8a100">8xA100 DGX</option>
-              </optgroup>
-              {% endif %}
-              {% if enable_nvcf == 1 %}
-              <optgroup label="NVIDIA Cloud Functions">
-                <option value="nvcf-l40sx1">1xL40S</option>
-                <option value="nvcf-h100x1">1xH100</option>
-                <option value="nvcf-h100x2">2xH100</option>
-                <option value="nvcf-h100x4">4xH100</option>
-                <option value="nvcf-h100x8">8xH100</option>
-              </optgroup>
-              {% endif %}
-            </select>
-          </div>
-          <div class="form-group">
-            <label for="task" class="text-sm font-medium text-gray-700">Task
-              <button type="button" id="task_info" class="text-gray-500 hover:text-gray-700">
-                <i class="fas fa-info-circle"></i>
-              </button>
-            </label>
-            <select id="task" name="task"
-              class="mt-1 block w-full border border-gray-300 px-3 py-2 bg-white rounded-md shadow-sm focus:outline-none focus:ring-indigo-500 focus:border-indigo-500">
-              <optgroup label="LLM Finetuning">
-                <option value="llm:sft">LLM SFT</option>
-                <option value="llm:orpo">LLM ORPO</option>
-                <option value="llm:generic">LLM Generic</option>
-                <option value="llm:dpo">LLM DPO</option>
-                <option value="llm:reward">LLM Reward</option>
-              </optgroup>
-              <optgroup label="Other Text Tasks">
-                <option value="text-classification">Text Classification</option>
-                <option value="text-regression">Text Regression</option>
-                <option value="seq2seq">Sequence To Sequence</option>
-                <option value="token-classification">Token Classification</option>
-              </optgroup>
-              <optgroup label="Image Tasks">
-                <option value="dreambooth">DreamBooth LoRA</option>
-                <option value="image-classification">Image Classification</option>
-              </optgroup>
-              <optgroup label="Tabular Tasks">
-                <option value="tabular:classification">Tabular Classification</option>
-                <option value="tabular:regression">Tabular Regression</option>
-              </optgroup>
-            </select>
-          </div>
-        </div>
         <div class="form-group mb-2">
           <label for="base_model" class="text-sm font-medium text-gray-700">Base Model
             <button type="button" id="base_model_info" class="text-gray-500 hover:text-gray-700">
@@ -509,7 +413,148 @@
               </label>
               <input type="text" name="hub_dataset" id="hub_dataset"
                 class="mt-1 block w-full border border-gray-300 px-3 py-2.5 bg-white rounded-md shadow-sm focus:outline-none focus:ring-indigo-500 focus:border-indigo-500">
->>>>>>> a08c2cce
+            </div>
+            <div class="columns-2 mb-2 mt-2">
+              <div class="form-group">
+                <label for="train_split" class="text-sm font-medium text-gray-700">Train split
+                </label>
+                <input type="text" name="train_split" id="train_split"
+                  class="mt-1 block w-full border border-gray-300 px-3 py-2 bg-white rounded-md shadow-sm focus:outline-none focus:ring-indigo-500 focus:border-indigo-500">
+                <label for="valid_split" class="text-sm font-medium text-gray-700">Valid split (optional)
+                </label>
+                <input type="text" name="valid_split" id="valid_split"
+                  class="mt-1 block w-full border border-gray-300 px-3 py-2 bg-white rounded-md shadow-sm focus:outline-none focus:ring-indigo-500 focus:border-indigo-500">
+              </div>
+            </div>
+          </div>
+        </div>
+        <div id="upload-data-tabs">
+          <ul class="flex flex-wrap -mb-px text-sm font-medium text-center" id="upload-data-tab"
+            data-tabs-toggle="#upload-data-tab-content" role="tablist">
+            <li class="me-2" role="presentation">
+              <button class="p-4 hover:text-gray-600 hover:bg-gray-50" id="training-data-tab"
+                data-tabs-target="#training-data" type="button" role="tab" aria-controls="training-data"
+                aria-selected="false">Training Data</button>
+            </li>
+            <li class="me-2" role="presentation">
+              <button class="p-4 hover:text-gray-600 hover:bg-gray-50" id="valid-data-tab"
+                data-tabs-target="#valid-data" type="button" role="tab" aria-controls="valid-data"
+                aria-selected="false">Validation Data
+                (optional)</button>
+            </li>
+          </ul>
+        </div>
+        <div id="form-group">
+          <div id="upload-data-tab-content">
+            <div class="hidden p-4" id="training-data" role="tabpanel" aria-labelledby="training-data-tab">
+              <div class="flex items-center justify-center w-full h-20">
+                <label for="data_files_training"
+                  class="flex flex-col items-center justify-center w-full h-40 cursor-pointer">
+                  <div class="flex flex-col items-center justify-center pt-5 pb-6">
+                    <svg class="w-8 h-8 mb-4 text-gray-700" aria-hidden="true" xmlns="http://www.w3.org/2000/svg"
+                      fill="none" viewBox="0 0 20 16">
+                      <path stroke="currentColor" stroke-linecap="round" stroke-linejoin="round" stroke-width="2"
+                        d="M13 13h3a3 3 0 0 0 0-6h-.025A5.56 5.56 0 0 0 16 6.5 5.5 5.5 0 0 0 5.207 5.021C5.137 5.017 5.071 5 5 5a4 4 0 0 0 0 8h2.167M10 15V6m0 0L8 8m2-2 2 2" />
+                    </svg>
+                    <p class="text-sm text-gray-700"><span class="font-semibold">Upload Training File(s)
+                        <p class="text-xs text-gray-700" id="file-container-training"></p>
+                  </div>
+                  <input id="data_files_training" name="data_files_training" type="file" multiple class="hidden" />
+                </label>
+              </div>
+            </div>
+            <div class="hidden p-4" id="valid-data" role="tabpanel" aria-labelledby="valid-data-tab">
+              <div class="flex items-center justify-center w-full h-20">
+                <label for="data_files_valid"
+                  class="flex flex-col items-center justify-center w-full h-40 cursor-pointer">
+                  <div class="flex flex-col items-center justify-center pt-5 pb-6">
+                    <svg class="w-8 h-8 mb-4 text-gray-700" aria-hidden="true" xmlns="http://www.w3.org/2000/svg"
+                      fill="none" viewBox="0 0 20 16">
+                      <path stroke="currentColor" stroke-linecap="round" stroke-linejoin="round" stroke-width="2"
+                        d="M13 13h3a3 3 0 0 0 0-6h-.025A5.56 5.56 0 0 0 16 6.5 5.5 5.5 0 0 0 5.207 5.021C5.137 5.017 5.071 5 5 5a4 4 0 0 0 0 8h2.167M10 15V6m0 0L8 8m2-2 2 2" />
+                    </svg>
+                    <p class="text-sm text-gray-700"><span class="font-semibold">Upload Validation File(s)
+                        <p class="text-xs text-gray-700" id="file-container-valid"></p>
+                  </div>
+                  <input id="data_files_valid" name="data_files_valid" type="file" multiple class="hidden" />
+                </label>
+              </div>
+            </div>
+          </div>
+        </div>
+        <div class="columns-1" id="text_label">
+          <label for="column_mapping" class="text-sm font-medium text-gray-700">Column mapping
+            <button type="button" id="column_mapping_info" class="text-gray-500 hover:text-gray-700">
+              <i class="fas fa-info-circle"></i>
+            </button>
+          </label>
+          <input type="text" name="column_mapping" id="column_mapping"
+            class="mt-2 mb-4 block w-full border border-gray-300 px-3 py-2 rounded-md shadow-sm focus:outline-none focus:ring-indigo-500 focus:border-indigo-500">
+        </div>
+
+      </div>
+      <div>
+        <div class="form-group">
+          <div class="text-sm font-normal text-right mb-2">
+            <button type="button" id="button_logs"
+              class="text-gray-900 bg-gray-100 hover:bg-gray-200 font-medium rounded-lg text-xs px-3 py-1.5 text-center inline-flex items-center">
+              <svg class="w-3 h-3 me-1 -ms-1 text-[#626890]" aria-hidden="true" focusable="false" data-prefix="fas"
+                data-icon="terminal" role="img" xmlns="http://www.w3.org/2000/svg" viewBox="0 0 640 512">
+                <path fill="currentColor"
+                  d="M624 64H304a48 48 0 0 0-48 48v352a48 48 0 0 0 48 48h320a48 48 0 0 0 48-48V112a48 48 0 0 0-48-48zM328 120h72a8 8 0 0 1 0 16h-72a8 8 0 0 1 0-16zm144 0h72a8 8 0 0 1 0 16h-72a8 8 0 0 1 0-16zm-72 48h72a8 8 0 0 1 0 16h-72a8 8 0 0 1 0-16zm-72 0h-72a8 8 0 0 1 0-16h72a8 8 0 0 1 0 16zm0 48h72a8 8 0 0 1 0 16h-72a8 8 0 0 1 0-16zm72 48h72a8 8 0 0 1 0 16h-72a8 8 0 0 1 0-16zm-72 0h-72a8 8 0 0 1 0-16h72a8 8 0 0 1 0 16zm-72 48h320a8 8 0 0 1 8 8v16a8 8 0 0 1-8 8H304a8 8 0 0 1-8-8v-16a8 8 0 0 1 8-8zm0 112v-48h320v48zm-8-128h336v96H312z">
+                </path>
+              </svg>
+              Logs
+            </button>
+          </div>
+          <hr>
+          <label for="params" class="text-sm font-medium text-gray-700">Training Parameters (find params to
+            copy-paste <a class="text-sm font-medium text-blue-700" href="#">here</a>)
+            <button type="button" id="params_info" class="text-gray-500 hover:text-gray-700">
+              <i class="fas fa-info-circle"></i>
+            </button>
+          </label>
+          <div class="flex items-center ps-20">
+            <input checked id="basic-params-radio" type="radio" value="" name="params-radio"
+              class="w-4 h-4 text-blue-600 bg-gray-100 border-gray-300 focus:ring-blue-500 focus:ring-2">
+            <label for="basic-params-radio" class="w-full py-4 ms-2 text-sm font-medium text-gray-900">Basic</label>
+            <input id="full-params-radio" type="radio" value="" name="params-radio"
+              class="w-4 h-4 text-blue-600 bg-gray-100 border-gray-300 focus:ring-blue-500 focus:ring-2">
+            <label for="full-params-radio" class="w-full py-4 ms-2 text-sm font-medium text-gray-900">Full</label>
+          </div>
+          <textarea id="params" name="params" rows="20" class="p-2.5 w-full text-sm text-gray-900"
+            placeholder="Loading..."></textarea>
+        </div>
+      </div>
+      <div class="col-span-2">
+        <button type="submit" id="start-training-button"
+          class="w-full px-4 py-2 text-white bg-blue-600 rounded-md hover:bg-blue-700 focus:outline-none focus:bg-blue-700">Start
+          Training
+        </button>
+        <button type="button" id="stop-training-button"
+          class="hidden w-full px-4 py-2 text-white bg-red-600 rounded-md hover:bg-red-700 focus:outline-none focus:bg-red-700">Stop
+          Training
+        </button>
+        <div class="columns-2 mb-2 mt-2">
+          <p class="text-sm text-gray-700" id="num_accelerators">Accelerators: Fetching...</p>
+          <p class="text-sm text-gray-700 font-bold text-right" id="is_model_training">Fetching training
+            status...
+          </p>
+        </div>
+      </div>
+    </form>
+    </aside>
+
+    <div class="p-4 sm:ml-64">
+        <div class="columns-2 mb-2">
+            <div>
+                <p class="text-sm text-gray-700 dark:text-gray-300 font-bold text-left" id="num_accelerators">
+                    Accelerators: Fetching...
+                </p>
+                <p class="text-sm text-gray-700 dark:text-gray-300 font-bold text-left" id="is_model_training">Fetching
+                    training
+                    status...
+                </p>
             </div>
             <div class="flex items-end justify-end">
                 <button type="button" id="start-training-button"
@@ -798,6 +843,65 @@
             </div>
         </div>
     </div>
+    <hr class="h-px my-1 bg-gray-200 border-b-2 dark:bg-gray-700">
+    <div class="block text-sm font-normal text-gray-700 text-center"><a href="https://hf.co/autotrain" target="_blank"
+        class="text-gray-700">Powered by 🤗 Hugging Face</a>.
+    </div>
+    <div class="block text-sm font-normal text-gray-700 text-center"><a href="https://hf.co/docs/autotrain"
+        target="_blank" class="text-blue-600">Docs</a> | <a href="https://github.com/huggingface/autotrain-advanced"
+        target="_blank" class="text-blue-600">GitHub</a>
+    </div>
+    <div class="block text-xs font-normal text-gray-400 text-center">{{version}}
+    </div>
+  </div>
+  </div>
+</body>
+<script>
+  window.addEventListener("load", function () {
+    // Get references to the radio buttons and the tab content elements
+    const hubDatasetRadio = document.getElementById("hub-dataset-radio");
+    const uploadDatasetRadio = document.getElementById("upload-dataset-radio");
+    const uploadDataTabContent = document.getElementById("upload-data-tab-content");
+    const hubDataTabContent = document.getElementById("hub-data-tab-content");
+    const uploadDataTabs = document.getElementById("upload-data-tabs");
+    const lifeDatasetRadio = document.getElementById("life-dataset-radio");
+    const lifeDataTabContent = document.getElementById("life-data-tab-content")
+
+    // Function to handle radio button click events
+    function handleRadioButtonClick() {
+      if (hubDatasetRadio.checked) {
+        uploadDataTabContent.style.display = "none";
+        uploadDataTabs.style.display = "none";
+        lifeDataTabContent.style.display = "none";
+        hubDataTabContent.style.display = "block";
+      } else if (uploadDatasetRadio.checked) {
+        uploadDataTabContent.style.display = "block";
+        uploadDataTabs.style.display = "block";
+        hubDataTabContent.style.display = "none";
+        lifeDataTabContent.style.display = "none";
+      }
+      else if (lifeDatasetRadio.checked) {
+        uploadDataTabContent.style.display = "none";
+        uploadDataTabs.style.display = "none";
+        hubDataTabContent.style.display = "none";
+        lifeDataTabContent.style.display = "block";
+      }
+    }
+
+    // Attach event listeners to radio buttons
+    hubDatasetRadio.addEventListener("click", handleRadioButtonClick);
+    uploadDatasetRadio.addEventListener("click", handleRadioButtonClick);
+    lifeDatasetRadio.addEventListener("click", handleRadioButtonClick);
+
+    // Trigger initial click event to ensure correct display on page load
+    // uploadDatasetRadio.click();
+    lifeDatasetRadio.click();
+  });
+</script>
+<script>
+  window.addEventListener('load', function () {
+    const stopTrainingButton = document.getElementById('stop-training-button');
+    const loadingSpinner = document.getElementById('loadingSpinner');
     <div id="dataset-viewer-modal" tabindex="-1"
         class="hidden fixed inset-0 z-50 flex items-center justify-center w-full h-full bg-black bg-opacity-50">
         <div class="relative w-full max-w-5xl p-4">
@@ -822,7 +926,6 @@
             </div>
         </div>
     </div>
-<<<<<<< HEAD
     <script>
         var autotrain_local_value = {{ enable_local }};
     </script>
@@ -848,72 +951,6 @@
                         loadingSpinner.classList.add('hidden');
                     });
             });
-=======
-  </div>
-  </div>
-</body>
-<script>
-  window.addEventListener("load", function () {
-    // Get references to the radio buttons and the tab content elements
-    const hubDatasetRadio = document.getElementById("hub-dataset-radio");
-    const uploadDatasetRadio = document.getElementById("upload-dataset-radio");
-    const uploadDataTabContent = document.getElementById("upload-data-tab-content");
-    const hubDataTabContent = document.getElementById("hub-data-tab-content");
-    const uploadDataTabs = document.getElementById("upload-data-tabs");
-    const lifeDatasetRadio = document.getElementById("life-dataset-radio");
-    const lifeDataTabContent = document.getElementById("life-data-tab-content")
-
-    // Function to handle radio button click events
-    function handleRadioButtonClick() {
-      if (hubDatasetRadio.checked) {
-        uploadDataTabContent.style.display = "none";
-        uploadDataTabs.style.display = "none";
-        lifeDataTabContent.style.display = "none";
-        hubDataTabContent.style.display = "block";
-      } else if (uploadDatasetRadio.checked) {
-        uploadDataTabContent.style.display = "block";
-        uploadDataTabs.style.display = "block";
-        hubDataTabContent.style.display = "none";
-        lifeDataTabContent.style.display = "none";
-      }
-      else if (lifeDatasetRadio.checked) {
-        uploadDataTabContent.style.display = "none";
-        uploadDataTabs.style.display = "none";
-        hubDataTabContent.style.display = "none";
-        lifeDataTabContent.style.display = "block";
-      }
-    }
-
-    // Attach event listeners to radio buttons
-    hubDatasetRadio.addEventListener("click", handleRadioButtonClick);
-    uploadDatasetRadio.addEventListener("click", handleRadioButtonClick);
-    lifeDatasetRadio.addEventListener("click", handleRadioButtonClick);
-
-    // Trigger initial click event to ensure correct display on page load
-    // uploadDatasetRadio.click();
-    lifeDatasetRadio.click();
-  });
-</script>
-<script>
-  window.addEventListener('load', function () {
-    const stopTrainingButton = document.getElementById('stop-training-button');
-    const loadingSpinner = document.getElementById('loadingSpinner');
-
-    stopTrainingButton.addEventListener('click', function () {
-      loadingSpinner.classList.remove('hidden');
-
-      fetch('/ui/stop_training', {
-        method: 'GET'
-      })
-        .then(response => response.text())
-        .then(data => {
-          console.log(data);
-          loadingSpinner.classList.add('hidden');
-        })
-        .catch(error => {
-          console.error('Error:', error);
-          loadingSpinner.classList.add('hidden');
->>>>>>> a08c2cce
         });
     </script>
     <script>
